--- conflicted
+++ resolved
@@ -13,15 +13,9 @@
 
 Features extraction basically involves three steps:
 
-<<<<<<< HEAD
-1. Configure an extraction pipeline. For exemple this defines a full
-   pipeline for MFCCs extraction (with CMVN, but without delta, pitch nor
-   VTLN) and writes it to the file ``config.yaml``::
-=======
 1. Configure an extraction pipeline. For exemple this defines a full pipeline
    for MFCCs extraction (with CMVN, but without delta, pitch nor VTLN) and
    writes it to the file ``config.yaml``::
->>>>>>> e8480bda
 
      speech-features config mfcc --no-pitch --no-delta --no-vtln -o config.yaml
 
@@ -176,15 +170,11 @@
 
     group.add_argument(
         '--no-vtln', action='store_true',
-<<<<<<< HEAD
-        help='Configure without VTLN')
-=======
         help='Configure without VTLN normalization')
 
     group.add_argument(
         '--vtln-full', action='store_true',
         help='Expose all the VTLN parameters')
->>>>>>> e8480bda
 
 
 def command_config(args):
@@ -200,11 +190,7 @@
         with_crepe_pitch=not args.no_crepe_pitch,
         with_cmvn=not args.no_cmvn,
         with_delta=not args.no_delta,
-<<<<<<< HEAD
-        with_vtln=not args.no_vtln)
-=======
         with_vtln=with_vtln)
->>>>>>> e8480bda
 
     output = sys.stdout if not args.output else open(args.output, 'w')
     output.write(config)
